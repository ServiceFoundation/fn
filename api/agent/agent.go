package agent

import (
	"context"
	"io"
	"strings"
	"sync"
	"time"

	"github.com/fnproject/fn/api/agent/drivers"
	"github.com/fnproject/fn/api/agent/drivers/docker"
	"github.com/fnproject/fn/api/agent/protocol"
	"github.com/fnproject/fn/api/common"
	"github.com/fnproject/fn/api/id"
	"github.com/fnproject/fn/api/models"
	"github.com/fnproject/fn/fnext"
	"github.com/go-openapi/strfmt"
	"github.com/sirupsen/logrus"
	"go.opencensus.io/stats"
	"go.opencensus.io/stats/view"
	"go.opencensus.io/tag"
	"go.opencensus.io/trace"
)

// TODO we should prob store async calls in db immediately since we're returning id (will 404 until post-execution)
// TODO async calls need to add route.Headers as well
// TODO handle timeouts / no response in sync & async (sync is json+503 atm, not 504, async is empty log+status)
// see also: server/runner.go wrapping the response writer there, but need to handle async too (push down?)
// TODO storing logs / call can push call over the timeout
// TODO async is still broken, but way less so. we need to modify mq semantics
// to be much more robust. now we're at least running it if we delete the msg,
// but we may never store info about that execution so still broked (if fn
// dies). need coordination w/ db.
// TODO if a cold call times out but container is created but hasn't replied, could
// end up that the client doesn't get a reply until long after the timeout (b/c of container removal, async it?)
// TODO if async would store requests (or interchange format) it would be slick, but
// if we're going to store full calls in db maybe we should only queue pointers to ids?
// TODO examine cases where hot can't start a container and the user would never see an error
// about why that may be so (say, whatever it is takes longer than the timeout, e.g.)
// TODO if an image is not found or similar issues in getting a slot, then async should probably
// mark the call as errored rather than forever trying & failing to run it
// TODO it would be really nice if we made the ramToken wrap the driver cookie (less brittle,
// if those leak the container leaks too...) -- not the allocation, but the token.Close and cookie.Close
// TODO if machine is out of ram, just timeout immediately / wait for hot slot? (discuss policy)
//
// Agent exposes an api to create calls from various parameters and then submit
// those calls, it also exposes a 'safe' shutdown mechanism via its Close method.
// Agent has a few roles:
// * manage the memory pool for a given server
// * manage the container lifecycle for calls (hot+cold)
// * execute calls against containers
// * invoke Start and End for each call appropriately
// * check the mq for any async calls, and submit them
//
// overview:
// Upon submission of a call, Agent will start the call's timeout timer
// immediately. If the call is hot, Agent will attempt to find an active hot
// container for that route, and if necessary launch another container. Cold
// calls will launch one container each. Cold calls will get container input
// and output directly, whereas hot calls will be able to read/write directly
// from/to a pipe in a container via Dispatch. If it's necessary to launch a
// container, first an attempt will be made to try to reserve the ram required
// while waiting for any hot 'slot' to become available [if applicable]. If
// there is an error launching the container, an error will be returned
// provided the call has not yet timed out or found another hot 'slot' to
// execute in [if applicable]. call.Start will be called immediately before
// starting a container, if cold (i.e. after pulling), or immediately before
// sending any input, if hot. call.End will be called regardless of the
// timeout timer's status if the call was executed, and that error returned may
// be returned from Submit.

type Agent interface {
	// GetCall will return a Call that is executable by the Agent, which
	// can be built via various CallOpt's provided to the method.
	GetCall(...CallOpt) (Call, error)

	// Submit will attempt to execute a call locally, a Call may store information
	// about itself in its Start and End methods, which will be called in Submit
	// immediately before and after the Call is executed, respectively. An error
	// will be returned if there is an issue executing the call or the error
	// may be from the call's execution itself (if, say, the container dies,
	// or the call times out).
	Submit(Call) error

	// Close will wait for any outstanding calls to complete and then exit.
	// Close is not safe to be called from multiple threads.
	io.Closer

	AddCallListener(fnext.CallListener)

	// Enqueue is to use the agent's sweet sweet client bindings to remotely
	// queue async tasks and should be removed from Agent interface ASAP.
	Enqueue(context.Context, *models.Call) error
}

type agent struct {
	cfg           AgentConfig
	da            DataAccess
	callListeners []fnext.CallListener

	driver drivers.Driver

	slotMgr *slotQueueMgr
	// track usage
	resources ResourceTracker

	// used to track running calls / safe shutdown
	wg       sync.WaitGroup // TODO rename
	shutonce sync.Once
	shutdown chan struct{}
}

func New(da DataAccess) Agent {
	a := NewSyncOnly(da).(*agent)
	a.wg.Add(1)
	go a.asyncDequeue() // safe shutdown can nanny this fine
	return a
}

func NewSyncOnly(da DataAccess) Agent {

	cfg, err := NewAgentConfig()
	if err != nil {
		logrus.WithField("cfg", cfg).WithError(err).Fatal("error in agent config")
	}
	logrus.WithField("cfg", cfg).Info("agent starting")

	// TODO: Create drivers.New(runnerConfig)
	driver := docker.NewDocker(drivers.Config{
		ServerVersion: cfg.MinDockerVersion,
	})

	a := &agent{
		cfg:       *cfg,
		da:        da,
		driver:    driver,
		slotMgr:   NewSlotQueueMgr(),
		resources: NewResourceTracker(),
		shutdown:  make(chan struct{}),
	}

	// TODO assert that agent doesn't get started for API nodes up above ?
	return a
}

// TODO shuffle this around somewhere else (maybe)
func (a *agent) Enqueue(ctx context.Context, call *models.Call) error {
	return a.da.Enqueue(ctx, call)
}

func (a *agent) Close() error {
	a.shutonce.Do(func() {
		close(a.shutdown)
	})

	a.wg.Wait()
	return nil
}

func (a *agent) Submit(callI Call) error {
	a.wg.Add(1)
	defer a.wg.Done()

	select {
	case <-a.shutdown:
		return models.ErrCallTimeoutServerBusy
	default:
	}

	call := callI.(*call)

	ctx, cancel := context.WithDeadline(call.req.Context(), call.execDeadline)
	call.req = call.req.WithContext(ctx)
	defer cancel()

	ctx, span := trace.StartSpan(ctx, "agent_submit")
	defer span.End()

	err := a.submit(ctx, call)
	return err
}

func (a *agent) startStateTrackers(ctx context.Context, call *call) {

	if !protocol.IsStreamable(protocol.Protocol(call.Format)) {
		// For cold containers, we track the container state in call
		call.containerState = NewContainerState()
	}

	call.requestState = NewRequestState()
}

func (a *agent) endStateTrackers(ctx context.Context, call *call) {

	call.requestState.UpdateState(ctx, RequestStateDone, call.slots)

	// For cold containers, we are done with the container.
	if call.containerState != nil {
		call.containerState.UpdateState(ctx, ContainerStateDone, call.slots)
	}
}

func (a *agent) submit(ctx context.Context, call *call) error {
<<<<<<< HEAD
	var slot Slot
	var err error
	if call.reservedSlot == nil {
		StatsEnqueue(ctx)

		a.startStateTrackers(ctx, call)
		defer a.endStateTrackers(ctx, call)

		slot, err = a.getSlot(ctx, call)
		if err != nil {
			a.handleStatsDequeue(ctx, call, err)
			return transformTimeout(err, true)
		}
	} else {
		slot = call.reservedSlot
		defer a.endStateTrackers(ctx, call)
=======
	statsEnqueue(ctx)

	// TODO can we replace state trackers with metrics?
	a.startStateTrackers(ctx, call)
	defer a.endStateTrackers(ctx, call)

	slot, err := a.getSlot(ctx, call)
	if err != nil {
		handleStatsDequeue(ctx, err)
		return transformTimeout(err, true)
>>>>>>> 54d6a599
	}
	defer slot.Close(ctx) // notify our slot is free once we're done

	err = call.Start(ctx)
	if err != nil {
		handleStatsDequeue(ctx, err)
		return transformTimeout(err, true)
	}

	statsDequeueAndStart(ctx)

	// pass this error (nil or otherwise) to end directly, to store status, etc
	err = slot.exec(ctx, call)
	handleStatsEnd(ctx, err)

	// TODO: we need to allocate more time to store the call + logs in case the call timed out,
	// but this could put us over the timeout if the call did not reply yet (need better policy).
	ctx = common.BackgroundContext(ctx)
	err = call.End(ctx, err)
	return transformTimeout(err, false)
}

func transformTimeout(e error, isRetriable bool) error {
	if e == context.DeadlineExceeded {
		if isRetriable {
			return models.ErrCallTimeoutServerBusy
		}
		return models.ErrCallTimeout
	}
	return e
}

// handleStatsDequeue handles stats for dequeuing for early exit (getSlot or Start)
// cases. Only timeouts can be a simple dequeue while other cases are actual errors.
func handleStatsDequeue(ctx context.Context, err error) {
	if err == context.DeadlineExceeded {
		statsDequeue(ctx)
		statsTooBusy(ctx)
	} else {
		statsDequeueAndFail(ctx)
		statsErrors(ctx)
	}
}

// handleStatsEnd handles stats for after a call is ran, depending on error.
func handleStatsEnd(ctx context.Context, err error) {
	if err == nil {
		// decrement running count, increment completed count
		statsComplete(ctx)
	} else {
		// decrement running count, increment failed count
		statsFailed(ctx)
		// increment the timeout or errors count, as appropriate
		if err == context.DeadlineExceeded {
			statsTimedout(ctx)
		} else {
			statsErrors(ctx)
		}
	}
}

// getSlot returns a Slot (or error) for the request to run. Depending on hot/cold
// request type, this may launch a new container or wait for other containers to become idle
// or it may wait for resources to become available to launch a new container.
func (a *agent) getSlot(ctx context.Context, call *call) (Slot, error) {
	// start the deadline context for waiting for slots
	ctx, cancel := context.WithDeadline(ctx, call.slotDeadline)
	defer cancel()

	ctx, span := trace.StartSpan(ctx, "agent_get_slot")
	defer span.End()

	if protocol.IsStreamable(protocol.Protocol(call.Format)) {
		// For hot requests, we use a long lived slot queue, which we use to manage hot containers
		var isNew bool
		call.slots, isNew = a.slotMgr.getSlotQueue(call)
		call.requestState.UpdateState(ctx, RequestStateWait, call.slots)
		if isNew {
			go a.hotLauncher(ctx, call)
		}
		s, err := a.waitHot(ctx, call)
		return s, err
	}

	call.requestState.UpdateState(ctx, RequestStateWait, call.slots)
	return a.launchCold(ctx, call)
}

// hotLauncher is spawned in a go routine for each slot queue to monitor stats and launch hot
// containers if needed. Upon shutdown or activity timeout, hotLauncher exits and during exit,
// it destroys the slot queue.
func (a *agent) hotLauncher(ctx context.Context, call *call) {
	// Let use 60 minutes or 2 * IdleTimeout as hot queue idle timeout, pick
	// whichever is longer. If in this time, there's no activity, then
	// we destroy the hot queue.
	timeout := time.Duration(60) * time.Minute
	idleTimeout := time.Duration(call.IdleTimeout) * time.Second * 2
	if timeout < idleTimeout {
		timeout = idleTimeout
	}

	logger := common.Logger(ctx)
	logger.WithField("launcher_timeout", timeout).Info("Hot function launcher starting")

	// IMPORTANT: get a context that has a child span / logger but NO timeout
	// TODO this is a 'FollowsFrom'
	ctx = common.BackgroundContext(ctx)
	ctx, span := trace.StartSpan(ctx, "agent_hot_launcher")
	defer span.End()

	for {
		ctx, cancel := context.WithTimeout(ctx, timeout)
		a.checkLaunch(ctx, call)

		select {
		case <-a.shutdown: // server shutdown
			cancel()
			return
		case <-ctx.Done(): // timed out
			cancel()
			if a.slotMgr.deleteSlotQueue(call.slots) {
				logger.Info("Hot function launcher timed out")
				return
			}
		case <-call.slots.signaller:
			cancel()
		}
	}
}

func (a *agent) checkLaunch(ctx context.Context, call *call) {
	curStats := call.slots.getStats()
	isAsync := call.Type == models.TypeAsync
	isNeeded := isNewContainerNeeded(&curStats)
	common.Logger(ctx).WithFields(logrus.Fields{"currentStats": curStats, "isNeeded": isNeeded}).Debug("Hot function launcher stats")
	if !isNeeded {
		return
	}

	state := NewContainerState()
	state.UpdateState(ctx, ContainerStateWait, call.slots)

	common.Logger(ctx).WithFields(logrus.Fields{"currentStats": call.slots.getStats(), "isNeeded": isNeeded}).Info("Hot function launcher starting hot container")

	select {
	case tok := <-a.resources.GetResourceToken(ctx, call.Memory, uint64(call.CPUs), isAsync):
		a.wg.Add(1) // add waiter in this thread
		go func() {
			// NOTE: runHot will not inherit the timeout from ctx (ignore timings)
			a.runHot(ctx, call, tok, state)
			a.wg.Done()
		}()
	case <-ctx.Done(): // timeout
		state.UpdateState(ctx, ContainerStateDone, call.slots)
	case <-a.shutdown: // server shutdown
		state.UpdateState(ctx, ContainerStateDone, call.slots)
	}
}

// waitHot pings and waits for a hot container from the slot queue
func (a *agent) waitHot(ctx context.Context, call *call) (Slot, error) {
	ctx, span := trace.StartSpan(ctx, "agent_wait_hot")
	defer span.End()

	ctx, cancel := context.WithCancel(ctx)
	defer cancel() // shut down dequeuer if we grab a slot

	ch := call.slots.startDequeuer(ctx)

	// 1) if we can get a slot immediately, grab it.
	// 2) if we don't, send a signaller every 200ms until we do.

	sleep := 1 * time.Microsecond // pad, so time.After doesn't send immediately
	for {
		select {
		case s := <-ch:
			if call.slots.acquireSlot(s) {
				if s.slot.Error() != nil {
					s.slot.Close(ctx)
					return nil, s.slot.Error()
				}
				return s.slot, nil
			}
			// we failed to take ownership of the token (eg. container idle timeout) => try again
		case <-ctx.Done():
			return nil, ctx.Err()
		case <-a.shutdown: // server shutdown
			return nil, models.ErrCallTimeoutServerBusy
		case <-time.After(sleep):
			// ping dequeuer again
		}

		// set sleep to 200ms after first iteration
		sleep = 200 * time.Millisecond
		// send a notification to launchHot()
		select {
		case call.slots.signaller <- true:
		default:
		}
	}
}

// launchCold waits for necessary resources to launch a new container, then
// returns the slot for that new container to run the request on.
func (a *agent) launchCold(ctx context.Context, call *call) (Slot, error) {
	isAsync := call.Type == models.TypeAsync
	ch := make(chan Slot)

	ctx, span := trace.StartSpan(ctx, "agent_launch_cold")
	defer span.End()

	call.containerState.UpdateState(ctx, ContainerStateWait, call.slots)

	select {
	case tok := <-a.resources.GetResourceToken(ctx, call.Memory, uint64(call.CPUs), isAsync):
		go a.prepCold(ctx, call, tok, ch)
	case <-ctx.Done():
		return nil, ctx.Err()
	}

	// wait for launch err or a slot to open up
	select {
	case s := <-ch:
		if s.Error() != nil {
			s.Close(ctx)
			return nil, s.Error()
		}
		return s, nil
	case <-ctx.Done():
		return nil, ctx.Err()
	}
}

// implements Slot
type coldSlot struct {
	cookie drivers.Cookie
	tok    ResourceToken
	err    error
}

func (s *coldSlot) Error() error {
	return s.err
}

func (s *coldSlot) exec(ctx context.Context, call *call) error {
	ctx, span := trace.StartSpan(ctx, "agent_cold_exec")
	defer span.End()

	call.requestState.UpdateState(ctx, RequestStateExec, call.slots)
	call.containerState.UpdateState(ctx, ContainerStateBusy, call.slots)

	waiter, err := s.cookie.Run(ctx)
	if err != nil {
		return err
	}

	res, err := waiter.Wait(ctx)
	if err != nil {
		return err
	} else if res.Error() != nil {
		// check for call error (oom/exit) and beam it up
		return res.Error()
	}

	// nil or timed out
	return ctx.Err()
}

func (s *coldSlot) Close(ctx context.Context) error {
	if s.cookie != nil {
		// call this from here so that in exec we don't have to eat container
		// removal latency
		// NOTE ensure container removal, no ctx timeout
		ctx = common.BackgroundContext(ctx)
		s.cookie.Close(ctx)
	}
	if s.tok != nil {
		s.tok.Close()
	}
	return nil
}

// implements Slot
type hotSlot struct {
	done        chan struct{} // signal we are done with slot
	errC        <-chan error  // container error
	container   *container    // TODO mask this
	maxRespSize uint64        // TODO boo.
	err         error
}

func (s *hotSlot) Close(ctx context.Context) error {
	close(s.done)
	return nil
}

func (s *hotSlot) Error() error {
	return s.err
}

func (s *hotSlot) exec(ctx context.Context, call *call) error {
	ctx, span := trace.StartSpan(ctx, "agent_hot_exec")
	defer span.End()

	call.requestState.UpdateState(ctx, RequestStateExec, call.slots)

	// link the container id and id in the logs [for us!]
	common.Logger(ctx).WithField("container_id", s.container.id).Info("starting call")

	// swap in fresh pipes & stat accumulator to not interlace with other calls that used this slot [and timed out]
	stdinRead, stdinWrite := io.Pipe()
	stdoutRead, stdoutWritePipe := io.Pipe()
	defer stdinRead.Close()
	defer stdoutWritePipe.Close()

	// NOTE: stderr is limited separately (though line writer is vulnerable to attack?)
	// limit the bytes allowed to be written to the stdout pipe, which handles any
	// buffering overflows (json to a string, http to a buffer, etc)
	stdoutWrite := common.NewClampWriter(stdoutWritePipe, s.maxRespSize, models.ErrFunctionResponseTooBig)

	proto := protocol.New(protocol.Protocol(call.Format), stdinWrite, stdoutRead)
	swapBack := s.container.swap(stdinRead, stdoutWrite, call.stderr, &call.Stats)
	defer swapBack() // NOTE: it's important this runs before the pipes are closed.

	errApp := make(chan error, 1)
	go func() {
		ci := protocol.NewCallInfo(call.Call, call.req)
		errApp <- proto.Dispatch(ctx, ci, call.w)
	}()

	select {
	case err := <-s.errC: // error from container
		return err
	case err := <-errApp: // from dispatch
		return err
	case <-ctx.Done(): // call timeout
		return ctx.Err()
	}
}

func (a *agent) prepCold(ctx context.Context, call *call, tok ResourceToken, ch chan Slot) {
	ctx, span := trace.StartSpan(ctx, "agent_prep_cold")
	defer span.End()

	call.containerState.UpdateState(ctx, ContainerStateStart, call.slots)

	// add Fn-specific information to the config to shove everything into env vars for cold
	call.Config["FN_DEADLINE"] = strfmt.DateTime(call.execDeadline).String()
	call.Config["FN_METHOD"] = call.Model().Method
	call.Config["FN_REQUEST_URL"] = call.Model().URL
	call.Config["FN_CALL_ID"] = call.Model().ID

	// User headers are prefixed with FN_HEADER and shoved in the env vars too
	for k, v := range call.Headers {
		k = "FN_HEADER_" + k
		call.Config[k] = strings.Join(v, ", ")
	}

	container := &container{
		id:      id.New().String(), // XXX we could just let docker generate ids...
		image:   call.Image,
		env:     map[string]string(call.Config),
		memory:  call.Memory,
		cpus:    uint64(call.CPUs),
		timeout: time.Duration(call.Timeout) * time.Second, // this is unnecessary, but in case removal fails...
		stdin:   call.req.Body,
		stdout:  common.NewClampWriter(call.w, a.cfg.MaxResponseSize, models.ErrFunctionResponseTooBig),
		stderr:  call.stderr,
		stats:   &call.Stats,
	}

	// pull & create container before we return a slot, so as to be friendly
	// about timing out if this takes a while...
	cookie, err := a.driver.Prepare(ctx, container)

	call.containerState.UpdateState(ctx, ContainerStateIdle, call.slots)

	slot := &coldSlot{cookie, tok, err}
	select {
	case ch <- slot:
	case <-ctx.Done():
		slot.Close(ctx)
	}
}

func (a *agent) runHot(ctx context.Context, call *call, tok ResourceToken, state ContainerState) {
	// IMPORTANT: get a context that has a child span / logger but NO timeout
	// TODO this is a 'FollowsFrom'
	ctx = common.BackgroundContext(ctx)
	ctx, span := trace.StartSpan(ctx, "agent_run_hot")
	defer span.End()
	defer tok.Close() // IMPORTANT: this MUST get called

	state.UpdateState(ctx, ContainerStateStart, call.slots)
	defer state.UpdateState(ctx, ContainerStateDone, call.slots)

	cid := id.New().String()

	// set up the stderr to capture any logs before the slot is executed and
	// between hot functions
	stderr := newLineWriter(&logWriter{
		logrus.WithFields(logrus.Fields{"between_log": true, "app_name": call.AppName, "path": call.Path, "image": call.Image, "container_id": cid}),
	})

	// between calls we need a reader that doesn't do anything
	stdin := &ghostReader{cond: sync.NewCond(new(sync.Mutex)), inner: new(waitReader)}
	defer stdin.Close()

	container := &container{
		id:     cid, // XXX we could just let docker generate ids...
		image:  call.Image,
		env:    map[string]string(call.Config),
		memory: call.Memory,
		cpus:   uint64(call.CPUs),
		stdin:  stdin,
		stdout: &ghostWriter{inner: stderr},
		stderr: &ghostWriter{inner: stderr},
	}

	logger := logrus.WithFields(logrus.Fields{"id": container.id, "app": call.AppName, "route": call.Path, "image": call.Image, "memory": call.Memory, "cpus": call.CPUs, "format": call.Format, "idle_timeout": call.IdleTimeout})
	ctx = common.WithLogger(ctx, logger)

	cookie, err := a.driver.Prepare(ctx, container)
	if err != nil {
		call.slots.queueSlot(&hotSlot{done: make(chan struct{}), err: err})
		return
	}
	defer cookie.Close(ctx) // NOTE ensure this ctx doesn't time out

	waiter, err := cookie.Run(ctx)
	if err != nil {
		call.slots.queueSlot(&hotSlot{done: make(chan struct{}), err: err})
		return
	}

	// container is running
	state.UpdateState(ctx, ContainerStateIdle, call.slots)

	// buffered, in case someone has slot when waiter returns but isn't yet listening
	errC := make(chan error, 1)

	ctx, shutdownContainer := context.WithCancel(ctx)
	defer shutdownContainer() // close this if our waiter returns, to call off slots
	go func() {
		defer shutdownContainer() // also close if we get an agent shutdown / idle timeout

		for {
			select { // make sure everything is up before trying to send slot
			case <-ctx.Done(): // container shutdown
				return
			case <-a.shutdown: // server shutdown
				return
			default: // ok
			}

			slot := &hotSlot{done: make(chan struct{}), errC: errC, container: container, maxRespSize: a.cfg.MaxResponseSize}
			if !a.runHotReq(ctx, call, state, logger, cookie, slot) {
				return
			}
			// wait for this call to finish
			// NOTE do NOT select with shutdown / other channels. slot handles this.
			<-slot.done
		}
	}()

	res, err := waiter.Wait(ctx)
	if err != nil {
		errC <- err
	} else if res.Error() != nil {
		err = res.Error()
		errC <- err
	}

	logger.WithError(err).Info("hot function terminated")
}

// runHotReq enqueues a free slot to slot queue manager and watches various timers and the consumer until
// the slot is consumed. A return value of false means, the container should shutdown and no subsequent
// calls should be made to this function.
func (a *agent) runHotReq(ctx context.Context, call *call, state ContainerState, logger logrus.FieldLogger, cookie drivers.Cookie, slot *hotSlot) bool {

	var err error
	isFrozen := false

	freezeTimer := time.NewTimer(a.cfg.FreezeIdleMsecs)
	idleTimer := time.NewTimer(time.Duration(call.IdleTimeout) * time.Second)
	ejectTicker := time.NewTicker(a.cfg.EjectIdleMsecs)

	defer freezeTimer.Stop()
	defer idleTimer.Stop()
	defer ejectTicker.Stop()

	// log if any error is encountered
	defer func() {
		if err != nil {
			logger.WithError(err).Error("hot function failure")
		}
	}()

	// if an immediate freeze is requested, freeze first before enqueuing at all.
	if a.cfg.FreezeIdleMsecs == time.Duration(0) && !isFrozen {
		err = cookie.Freeze(ctx)
		if err != nil {
			return false
		}
		isFrozen = true
	}

	state.UpdateState(ctx, ContainerStateIdle, call.slots)
	s := call.slots.queueSlot(slot)

	for {
		select {
		case <-s.trigger: // slot already consumed
		case <-ctx.Done(): // container shutdown
		case <-a.shutdown: // server shutdown
		case <-idleTimer.C:
		case <-freezeTimer.C:
			if !isFrozen {
				err = cookie.Freeze(ctx)
				if err != nil {
					return false
				}
				isFrozen = true
			}
			continue
		case <-ejectTicker.C:
			// if someone is waiting for resource in our slot queue, we must not terminate,
			// otherwise, see if other slot queues have resource waiters that are blocked.
			stats := call.slots.getStats()
			if stats.containerStates[ContainerStateWait] > 0 ||
				a.resources.GetResourceTokenWaiterCount() <= 0 {
				continue
			}
			logger.Debug("attempting hot function eject")
		}
		break
	}

	// if we can acquire token, that means we are here due to
	// abort/shutdown/timeout, attempt to acquire and terminate,
	// otherwise continue processing the request
	if call.slots.acquireSlot(s) {
		slot.Close(ctx)
		return false
	}

	// In case, timer/acquireSlot failure landed us here, make
	// sure to unfreeze.
	if isFrozen {
		err = cookie.Unfreeze(ctx)
		if err != nil {
			return false
		}
		isFrozen = false
	}

	state.UpdateState(ctx, ContainerStateBusy, call.slots)
	return true
}

// container implements drivers.ContainerTask container is the execution of a
// single container, which may run multiple functions [consecutively]. the id
// and stderr can be swapped out by new calls in the container.  input and
// output must be copied in and out.
type container struct {
	id      string // contrived
	image   string
	env     map[string]string
	memory  uint64
	cpus    uint64
	timeout time.Duration // cold only (superfluous, but in case)

	stdin  io.Reader
	stdout io.Writer
	stderr io.Writer

	// lock protects the stats swapping
	statsMu sync.Mutex
	stats   *drivers.Stats
}

func (c *container) swap(stdin io.Reader, stdout, stderr io.Writer, cs *drivers.Stats) func() {
	// if tests don't catch this, then fuck me
	ostdin := c.stdin.(*ghostReader).swap(stdin)
	ostdout := c.stdout.(*ghostWriter).swap(stdout)
	ostderr := c.stderr.(*ghostWriter).swap(stderr)

	c.statsMu.Lock()
	ocs := c.stats
	c.stats = cs
	c.statsMu.Unlock()

	return func() {
		c.stdin.(*ghostReader).swap(ostdin)
		c.stdout.(*ghostWriter).swap(ostdout)
		c.stderr.(*ghostWriter).swap(ostderr)
		c.statsMu.Lock()
		c.stats = ocs
		c.statsMu.Unlock()
	}
}

func (c *container) Id() string                     { return c.id }
func (c *container) Command() string                { return "" }
func (c *container) Input() io.Reader               { return c.stdin }
func (c *container) Logger() (io.Writer, io.Writer) { return c.stdout, c.stderr }
func (c *container) Volumes() [][2]string           { return nil }
func (c *container) WorkDir() string                { return "" }
func (c *container) Close()                         {}
func (c *container) Image() string                  { return c.image }
func (c *container) Timeout() time.Duration         { return c.timeout }
func (c *container) EnvVars() map[string]string     { return c.env }
func (c *container) Memory() uint64                 { return c.memory * 1024 * 1024 } // convert MB
func (c *container) CPUs() uint64                   { return c.cpus }

// WriteStat publishes each metric in the specified Stats structure as a histogram metric
func (c *container) WriteStat(ctx context.Context, stat drivers.Stat) {
	for key, value := range stat.Metrics {
		stats.Record(ctx, stats.FindMeasure("docker_stats_"+key).(*stats.Int64Measure).M(int64(value)))
	}

	c.statsMu.Lock()
	if c.stats != nil {
		*(c.stats) = append(*(c.stats), stat)
	}
	c.statsMu.Unlock()
}

func init() {
	// TODO this is nasty figure out how to use opencensus to not have to declare these
	keys := []string{"net_rx", "net_tx", "mem_limit", "mem_usage", "disk_read", "disk_write", "cpu_user", "cpu_total", "cpu_kernel"}

	// TODO necessary?
	appKey, err := tag.NewKey("fn_appname")
	if err != nil {
		logrus.Fatal(err)
	}
	pathKey, err := tag.NewKey("fn_path")
	if err != nil {
		logrus.Fatal(err)
	}

	for _, key := range keys {
		units := "bytes"
		if strings.Contains(key, "cpu") {
			units = "cpu"
		}
		dockerStatsDist, err := stats.Int64("docker_stats_"+key, "docker container stats for "+key, units)
		if err != nil {
			logrus.Fatal(err)
		}
		v, err := view.New(
			"docker_stats_"+key,
			"docker container stats for "+key,
			[]tag.Key{appKey, pathKey},
			dockerStatsDist,
			view.DistributionAggregation{},
		)
		if err != nil {
			logrus.Fatalf("cannot create view: %v", err)
		}
		if err := v.Subscribe(); err != nil {
			logrus.Fatal(err)
		}
	}
}

//func (c *container) DockerAuth() (docker.AuthConfiguration, error) {
// Implementing the docker.AuthConfiguration interface.
// TODO per call could implement this stored somewhere (vs. configured on host)
//}

// ghostWriter is an io.Writer who will pass writes to an inner writer
// that may be changed at will. it is thread safe to swap or write.
type ghostWriter struct {
	sync.Mutex
	inner io.Writer
}

func (g *ghostWriter) swap(w io.Writer) (old io.Writer) {
	g.Lock()
	old = g.inner
	g.inner = w
	g.Unlock()
	return old
}

func (g *ghostWriter) Write(b []byte) (int, error) {
	// we don't need to serialize writes but swapping g.inner could be a race if unprotected
	g.Lock()
	w := g.inner
	g.Unlock()
	n, err := w.Write(b)
	if err == io.ErrClosedPipe {
		// NOTE: we need to mask this error so that docker does not get an error
		// from writing the output stream and shut down the container.
		err = nil
	}
	return n, err
}

// ghostReader is an io.ReadCloser who will pass reads to an inner reader
// that may be changed at will. it is thread safe to swap or read.
// Read will wait for a 'real' reader if inner is of type *waitReader.
// Close must be called to prevent any pending readers from leaking.
type ghostReader struct {
	cond   *sync.Cond
	inner  io.Reader
	closed bool
}

func (g *ghostReader) swap(r io.Reader) (old io.Reader) {
	g.cond.L.Lock()
	old = g.inner
	g.inner = r
	g.cond.L.Unlock()
	g.cond.Broadcast()
	return old
}

func (g *ghostReader) Close() {
	g.cond.L.Lock()
	g.closed = true
	g.cond.L.Unlock()
	g.cond.Broadcast()
}

func (g *ghostReader) awaitRealReader() (io.Reader, bool) {
	// wait for a real reader
	g.cond.L.Lock()
	for {
		if g.closed { // check this first
			g.cond.L.Unlock()
			return nil, false
		}
		if _, ok := g.inner.(*waitReader); ok {
			g.cond.Wait()
		} else {
			break
		}
	}

	// we don't need to serialize reads but swapping g.inner could be a race if unprotected
	r := g.inner
	g.cond.L.Unlock()
	return r, true
}

func (g *ghostReader) Read(b []byte) (int, error) {
	r, ok := g.awaitRealReader()
	if !ok {
		return 0, io.EOF
	}

	n, err := r.Read(b)
	if err == io.ErrClosedPipe {
		// NOTE: we need to mask this error so that docker does not get an error
		// from reading the input stream and shut down the container.
		err = nil
	}
	return n, err
}

// waitReader returns io.EOF if anyone calls Read. don't call Read, this is a sentinel type
type waitReader struct{}

func (e *waitReader) Read([]byte) (int, error) {
	panic("read on waitReader should not happen")
}<|MERGE_RESOLUTION|>--- conflicted
+++ resolved
@@ -201,24 +201,6 @@
 }
 
 func (a *agent) submit(ctx context.Context, call *call) error {
-<<<<<<< HEAD
-	var slot Slot
-	var err error
-	if call.reservedSlot == nil {
-		StatsEnqueue(ctx)
-
-		a.startStateTrackers(ctx, call)
-		defer a.endStateTrackers(ctx, call)
-
-		slot, err = a.getSlot(ctx, call)
-		if err != nil {
-			a.handleStatsDequeue(ctx, call, err)
-			return transformTimeout(err, true)
-		}
-	} else {
-		slot = call.reservedSlot
-		defer a.endStateTrackers(ctx, call)
-=======
 	statsEnqueue(ctx)
 
 	// TODO can we replace state trackers with metrics?
@@ -229,7 +211,6 @@
 	if err != nil {
 		handleStatsDequeue(ctx, err)
 		return transformTimeout(err, true)
->>>>>>> 54d6a599
 	}
 	defer slot.Close(ctx) // notify our slot is free once we're done
 
