# Fn Runtime Options

## Default run command for production

This will run with docker in docker.

```sh
docker run --privileged --rm --name fns -it -v $PWD/data:/app/data -p 80:8080 fnproject/fnserver
```

See below for starting without docker in docker.

## Configuration

When starting Fn, you can pass in the following configuration variables as environment variables. Use `-e VAR_NAME=VALUE` in
docker run.  For example:

```sh
docker run -e VAR_NAME=VALUE ...
```

| Env Variables | Description | Default values |
| --------------|-------------|----------------|
| `FN_DB_URL` | The database URL to use in URL format. See [Databases](databases/README.md) for more information. | sqlite3:///app/data/fn.db |
| `FN_MQ_URL` | The message queue to use in URL format. See [Message Queues](mqs/README.md) for more information. | bolt:///app/data/worker_mq.db |
| `FN_API_URL` | The primary Fn API URL to that this instance will talk to. In a production environment, this would be your load balancer URL. | N/A |
| `FN_PORT `| Sets the port to run on | 8080 |
| `FN_LOG_LEVEL` | Set to DEBUG to enable debugging | INFO |
| `FN_LOG_DEST` | Set a url to send logs to, instead of stderr. [scheme://][host][:port][/path]; default scheme to udp:// if none given, possible schemes: { udp, tcp, file }
| `FN_LOG_PREFIX` | If supplying a syslog url in `FN_LOG_DEST`, a prefix to add to each log line
| `FN_API_CORS` | A comma separated list of URLs to enable [CORS](https://developer.mozilla.org/en-US/docs/Web/HTTP/CORS) for (or `*` for all domains). This corresponds to the allowed origins in the `Acccess-Control-Allow-Origin` header.  | None |
<<<<<<< HEAD
| `FN_MAX_FUNC_MEMORY `| Impose an absolute cap (in megabytes) to the memory usage of any function container running on the node. This is in addition to function-configured limits. | 0 (no limit) |
| `FN_MAX_FUNC_CPUS `| Impose an absolute cap (in milli-CPUs) to the CPU quota of any function container running on the node. This is in addition to function-configured limits. | 0 (no limit) |
| `FN_MAX_FUNC_FILESYSTEM_SIZE `| Impose an absolute cap (in megabytes) to the disk space usage of any function container running on the node. | 0 (no limit) |
=======
| `FN_FREEZE_IDLE_MSECS` | Set this option to specify the amount of time to wait in milliseconds before pausing/freezing an idle hot container. Set to 0 to freeze idle containers without any delay. Set to negative integer to disable freeze/pause of idle hot containers. | 50 |
 `FN_EJECT_IDLE_MSECS` | Set this option to specify the amount of time to wait in milliseconds before attempting to terminate an idle hot container when the system is starved for CPU and Memory resources. Set to negative integer to disable this feature. | 1000 |
>>>>>>> 6c62bdb1
| `DOCKER_HOST` | Docker remote API URL. | /var/run/docker.sock |
| `DOCKER_API_VERSION` | Docker remote API version. | 1.24 |
| `DOCKER_TLS_VERIFY` | Set this option to enable/disable Docker remote API over TLS/SSL. | 0 |
| `DOCKER_CERT_PATH` | Set this option to specify where CA cert placeholder. | ~/.docker/cert.pem |

## Starting without Docker in Docker

The default way to run Fn, as it is in the Quickstart guide, is to use docker-in-docker (dind). There are
a couple reasons why we did it this way:

* It's clean. Once the container exits, there is nothing left behind including all the function images.
* You can set resource restrictions for the entire Fn instance. For instance, you can set `--memory` on the docker run command to set the max memory for the Fn instance AND all of the functions it's running.

There are some reasons you may not want to use dind, such as using the image cache during testing or you're running
[Windows](windows.md).

### Mount the Host Docker

One way is to mount the host Docker. Everything is essentially the same except you add a `-v` flag:

```sh
docker run --rm --name functions -it -v /var/run/docker.sock:/var/run/docker.sock -v $PWD/data:/app/data -p 8080:8080 fnproject/fnserver
```

On Linux systems where SELinux is enabled and set to "Enforcing", SELinux will stop the container from accessing
the host docker and the local directory mounted as a volume, so this method cannot be used unless security restrictions
are disabled.

### Run outside Docker

You can of course just run the binary directly, you'll just have to change how you set the environment variables above.

See [contributing doc](../CONTRIBUTING.md) for information on how to build and run.<|MERGE_RESOLUTION|>--- conflicted
+++ resolved
@@ -29,14 +29,11 @@
 | `FN_LOG_DEST` | Set a url to send logs to, instead of stderr. [scheme://][host][:port][/path]; default scheme to udp:// if none given, possible schemes: { udp, tcp, file }
 | `FN_LOG_PREFIX` | If supplying a syslog url in `FN_LOG_DEST`, a prefix to add to each log line
 | `FN_API_CORS` | A comma separated list of URLs to enable [CORS](https://developer.mozilla.org/en-US/docs/Web/HTTP/CORS) for (or `*` for all domains). This corresponds to the allowed origins in the `Acccess-Control-Allow-Origin` header.  | None |
-<<<<<<< HEAD
 | `FN_MAX_FUNC_MEMORY `| Impose an absolute cap (in megabytes) to the memory usage of any function container running on the node. This is in addition to function-configured limits. | 0 (no limit) |
 | `FN_MAX_FUNC_CPUS `| Impose an absolute cap (in milli-CPUs) to the CPU quota of any function container running on the node. This is in addition to function-configured limits. | 0 (no limit) |
 | `FN_MAX_FUNC_FILESYSTEM_SIZE `| Impose an absolute cap (in megabytes) to the disk space usage of any function container running on the node. | 0 (no limit) |
-=======
 | `FN_FREEZE_IDLE_MSECS` | Set this option to specify the amount of time to wait in milliseconds before pausing/freezing an idle hot container. Set to 0 to freeze idle containers without any delay. Set to negative integer to disable freeze/pause of idle hot containers. | 50 |
  `FN_EJECT_IDLE_MSECS` | Set this option to specify the amount of time to wait in milliseconds before attempting to terminate an idle hot container when the system is starved for CPU and Memory resources. Set to negative integer to disable this feature. | 1000 |
->>>>>>> 6c62bdb1
 | `DOCKER_HOST` | Docker remote API URL. | /var/run/docker.sock |
 | `DOCKER_API_VERSION` | Docker remote API version. | 1.24 |
 | `DOCKER_TLS_VERIFY` | Set this option to enable/disable Docker remote API over TLS/SSL. | 0 |
